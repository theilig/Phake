--- conflicted
+++ resolved
@@ -95,13 +95,9 @@
 	 */
 	private function generateUniqueClassName($base)
 	{
-<<<<<<< HEAD
-		$base_class_name = uniqid($base . '_PHAKE');
-=======
 		$ns_parts = explode('\\', $base);
 		$base = array_pop($ns_parts);
-		$base_class_name = uniqid($base . '_');
->>>>>>> 49763856
+		$base_class_name = uniqid($base . '_PHAKE');
 		$i = 1;
 
 		while (class_exists($base_class_name . $i, FALSE))
