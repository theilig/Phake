--- conflicted
+++ resolved
@@ -48,17 +48,11 @@
     {
     }
 
-<<<<<<< HEAD
     public function fooWithArgument($arg1)
     {
     }
-=======
+
     abstract function bar();
-
-    public function fooWithArgument($arg1)
-	{
-	}
->>>>>>> 14e47886
 
     public function fooWithReturnValue()
     {
