--- conflicted
+++ resolved
@@ -10,63 +10,22 @@
       fail-fast: false
       matrix:
         include:
-<<<<<<< HEAD
           - php: 8.0
             phpunit: ^8.5
+            phpunit_config_file: 'phpunit.xml.dist'
           - php: 8.0
             phpunit: ^9.5
+            phpunit_config_file: 'phpunit.xml.dist'
           - php: 8.1
             phpunit: ^8.5
+            phpunit_config_file: 'phpunit.xml.dist'
           - php: 8.1
             phpunit: ^9.5
-=======
-          - php: 7.1
-            phpunit: 6.5.14
-            phpunit_config_file: 'phpunit.xml.dist'
-          - php: 7.1
-            phpunit: 7.5
-            phpunit_config_file: 'phpunit.xml.dist'
-          - php: 7.2
-            phpunit: 6.5.14
-            phpunit_config_file: 'phpunit.xml.dist'
-          - php: 7.2
-            phpunit: 7.5
-            phpunit_config_file: 'phpunit.xml.dist'
-          - php: 7.2
-            phpunit: 8.1
-            phpunit_config_file: 'phpunit.xml.dist'
-          - php: 7.3
-            phpunit: 7.5
-            phpunit_config_file: 'phpunit.xml.dist'
-          - php: 7.3
-            phpunit: 8.1
-            phpunit_config_file: 'phpunit.xml.dist'
-          - php: 7.3
-            phpunit: 9.0
-            phpunit_config_file: 'phpunit.xml.dist'
-          - php: 7.3
-            phpunit: 9.5
-            phpunit_config_file: 'phpunit.xml.dist'
-          - php: 7.4
-            phpunit: 8.5
-            phpunit_config_file: 'phpunit.xml.dist'
-          - php: 7.4
-            phpunit: 9.0
-            phpunit_config_file: 'phpunit.xml.dist'
-          - php: 7.4
-            phpunit: 9.5
-            phpunit_config_file: 'phpunit.xml.dist'
-          - php: 8.0
-            phpunit: 9.5
             phpunit_config_file: 'phpunit.xml.dist'
           - php: 8.1
-            phpunit: 9.5
-            phpunit_config_file: 'phpunit.xml.dist'
->>>>>>> 78e410ae
-          - php: 8.1
             phpunit: ^10.0
+            analysis: true
             phpunit_config_file: 'phpunit10.xml.dist'
-            analysis: true
           - php: 8.2
             phpunit: ^9.5
             phpunit_config_file: 'phpunit.xml.dist'
