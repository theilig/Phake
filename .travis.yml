--- conflicted
+++ resolved
@@ -1,11 +1,6 @@
 language: php
 
 php:
-<<<<<<< HEAD
-  - 5.3.3
-=======
-  - 5.2
->>>>>>> 66ade7cf
   - 5.3
   - 5.4
   - 5.5
@@ -17,8 +12,4 @@
 
 install:
   - ./.travis/install-hhvm-nightly.sh
-<<<<<<< HEAD
-  - composer install --dev
-=======
-  - ./.travis/composer.sh
->>>>>>> 66ade7cf
+  - composer install --dev