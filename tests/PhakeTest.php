<?php
/*
 * Phake - Mocking Framework
 *
 * Copyright (c) 2010-2012, Mike Lively <m@digitalsandwich.com>
 * All rights reserved.
 *
 * Redistribution and use in source and binary forms, with or without
 * modification, are permitted provided that the following conditions
 * are met:
 *
 *  *  Redistributions of source code must retain the above copyright
 *     notice, this list of conditions and the following disclaimer.
 *
 *  *  Redistributions in binary form must reproduce the above copyright
 *     notice, this list of conditions and the following disclaimer in
 *     the documentation and/or other materials provided with the
 *     distribution.
 *
 *  *  Neither the name of Mike Lively nor the names of his
 *     contributors may be used to endorse or promote products derived
 *     from this software without specific prior written permission.
 *
 * THIS SOFTWARE IS PROVIDED BY THE COPYRIGHT HOLDERS AND CONTRIBUTORS
 * "AS IS" AND ANY EXPRESS OR IMPLIED WARRANTIES, INCLUDING, BUT NOT
 * LIMITED TO, THE IMPLIED WARRANTIES OF MERCHANTABILITY AND FITNESS
 * FOR A PARTICULAR PURPOSE ARE DISCLAIMED. IN NO EVENT SHALL THE
 * COPYRIGHT OWNER OR CONTRIBUTORS BE LIABLE FOR ANY DIRECT, INDIRECT,
 * INCIDENTAL, SPECIAL, EXEMPLARY, OR CONSEQUENTIAL DAMAGES (INCLUDING,
 * BUT NOT LIMITED TO, PROCUREMENT OF SUBSTITUTE GOODS OR SERVICES;
 * LOSS OF USE, DATA, OR PROFITS; OR BUSINESS INTERRUPTION) HOWEVER
 * CAUSED AND ON ANY THEORY OF LIABILITY, WHETHER IN CONTRACT, STRICT
 * LIABILITY, OR TORT (INCLUDING NEGLIGENCE OR OTHERWISE) ARISING IN
 * ANY WAY OUT OF THE USE OF THIS SOFTWARE, EVEN IF ADVISED OF THE
 * POSSIBILITY OF SUCH DAMAGE.
 *
 * @category   Testing
 * @package    Phake
 * @author     Mike Lively <m@digitalsandwich.com>
 * @copyright  2010 Mike Lively <m@digitalsandwich.com>
 * @license    http://www.opensource.org/licenses/bsd-license.php  BSD License
 * @link       http://www.digitalsandwich.com/
 */

/**
 * Tests the behavior of the Phake class.
 *
 * The tests below are really all integration tests.
 *
 * @author Mike Lively <m@digitalsandwich.com>
 */
class PhakeTest extends PHPUnit_Framework_TestCase
{
    public function setUp()
    {
        Phake::setClient(Phake::CLIENT_DEFAULT);
    }

    protected function tearDown()
    {
        Phake::resetStaticInfo();
        Phake::setClient(Phake::CLIENT_DEFAULT);
    }

    /**
     * General test for Phake::mock() that it returns a class that inherits from the passed class.
     */
    public function testMock()
    {
        $this->assertThat(Phake::mock('stdClass'), $this->isInstanceOf('stdClass'));
    }

    /**
     * Tests that a simple method call can be verified
     */
    public function testSimpleVerifyPasses()
    {
        $mock = Phake::mock('PhakeTest_MockedClass');

        $mock->foo();

        Phake::verify($mock)->foo();
    }

    /**
     * Tests that a simple method call verification with throw an exception if that method was not
     * called.
     *
     * @expectedException Phake_Exception_VerificationException
     */
    public function testSimpleVerifyThrowsExceptionOnFail()
    {
        $mock = Phake::mock('PhakeTest_MockedClass');

        Phake::verify($mock)->foo();
    }

    /**
     * Tests that a simple method call can be stubbed to return an expected value.
     */
    public function testSimpleStub()
    {
        $mock = Phake::mock('PhakeTest_MockedClass');

        Phake::when($mock)->foo()
            ->thenReturn(42);

        $this->assertEquals(42, $mock->foo());
    }

    public function testStaticStub()
    {
        $mock = Phake::mock('PhakeTest_StaticInterface');

        Phake::whenStatic($mock)->staticMethod()->thenReturn(42);

        $this->assertEquals(42, $mock::staticMethod());
    }

    /**
     * Tests default parameters
     */
    public function testStubWithDefaultParam()
    {
        $mock = Phake::mock('PhakeTest_MockedClass');

        Phake::when($mock)->fooWithDefault()
            ->thenReturn(42);

        $this->assertEquals(42, $mock->fooWithDefault());
    }

    /**
     * Tests that a stub can be redefined.
     */
    public function testRedefineStub()
    {
        $mock = Phake::mock('PhakeTest_MockedClass');

        Phake::when($mock)->foo()->thenReturn(24);
        Phake::when($mock)->foo()->thenReturn(42);

        $this->assertEquals(42, $mock->foo());
    }

    /**
     * Tests that a stub method can be defined with shorthand notation.
     */
    public function testShorthandVerify()
    {
        $mock = Phake::mock('PhakeTest_MockedClass');
        $mock->foo();
        $mock->foo('bar');

        Phake::verify($mock, Phake::times(2))->foo;
    }

    /**
     * Tests that a stub method can be defined with shorthand notation.
     */
    public function testShorthandStub()
    {
        $mock = Phake::mock('PhakeTest_MockedClass');

        Phake::when($mock)->foo->thenReturn(42);

        $this->assertEquals(42, $mock->foo());
        $this->assertEquals(42, $mock->foo('param'));
    }

    /**
     * Tests that a stub method can be defined with shorthand notation later.
     */
    public function testFirstShorthandStub()
    {
        $mock = Phake::mock('PhakeTest_MockedClass');

        Phake::when($mock)->foo->thenReturn(42);
        Phake::when($mock)->foo('param')->thenReturn(51);

        $this->assertEquals(51, $mock->foo('param'));
        $this->assertEquals(42, $mock->foo());
    }

    /**
     * Tests that a stub method can be redefined with shorthand notation.
     */
    public function testRedefinedShorthandStub()
    {
        $mock = Phake::mock('PhakeTest_MockedClass');

        Phake::when($mock)->foo->thenReturn(42);
        Phake::when($mock)->foo->thenReturn(2);

        $this->assertEquals(2, $mock->foo());
    }

    /**
     * Tests that a stub method can be defined with shorthand notation even with __get().
     */
    public function testMagicClassShorthandStub()
    {
        $mock = Phake::mock('PhakeTest_MagicClass');

        Phake::when($mock)->definedMethod->thenReturn(64);
        Phake::when($mock)->__get->thenReturn(75);
        Phake::when($mock)->magicProperty->thenReturn(42);

        $this->assertSame(64, $mock->definedMethod());
        $this->assertSame(75, $mock->otherMagicProperties);
        $this->assertSame(42, $mock->magicProperty);
    }

    /**
     * Tests using multiple stubs.
     */
    public function testMultipleStubs()
    {
        $mock = Phake::mock('PhakeTest_MockedClass');

        Phake::when($mock)->foo()->thenReturn(24);
        Phake::when($mock)->fooWithReturnValue()->thenReturn(42);

        $this->assertEquals(24, $mock->foo());
        $this->assertEquals(42, $mock->fooWithReturnValue());
    }

    /**
     * Tests using multiple stubs.
     */
    public function testConsecutiveCalls()
    {
        $mock = Phake::mock('PhakeTest_MockedClass');

        Phake::when($mock)->foo()->thenReturn(24)->thenReturn(42);

        $this->assertEquals(24, $mock->foo());
        $this->assertEquals(42, $mock->foo());
    }

    /**
     * Tests passing a basic equals matcher to the verify method will correctly verify a call.
     */
    public function testVerifyCallWithEqualsMatcher()
    {
        $mock = Phake::mock('PhakeTest_MockedClass');

        $mock->fooWithArgument('bar');

        Phake::verify($mock)->fooWithArgument(Phake::equalTo('bar'));
    }

    /**
     * Tests passing a basic equals matcher to the verify method will correctly fail when matcher is not satisfied.
     *
     * @expectedException Phake_Exception_VerificationException
     */
    public function testVerifyCallWithEqualsMatcherFails()
    {
        $mock = Phake::mock('PhakeTest_MockedClass');

        $mock->fooWithArgument('test');

        Phake::verify($mock)->fooWithArgument(Phake::equalTo('bar'));
    }

    /**
     * Tests that we can implicitely indicate an equalTo matcher when we pass in a non-matcher value.
     */
    public function testVerifyCallWithDefaultMatcher()
    {
        $mock = Phake::mock('PhakeTest_MockedClass');

        $mock->fooWithArgument('bar');

        Phake::verify($mock)->fooWithArgument('bar');
    }

    /**
     * Tests passing a default matcher type to the verify method will correctly fail when matcher is not satisfied.
     *
     * @expectedException Phake_Exception_VerificationException
     */
    public function testVerifyCallWithDefaultMatcherFails()
    {
        $mock = Phake::mock('PhakeTest_MockedClass');

        $mock->fooWithArgument('test');

        Phake::verify($mock)->fooWithArgument('bar');
    }

    /**
     * Tests passing in a PHPUnit constraint to the verifier
     */
    public function testVerifyCallWithPHPUnitMatcher()
    {
        $mock = Phake::mock('PhakeTest_MockedClass');

        $mock->fooWithArgument('bar');

        Phake::verify($mock)->fooWithArgument($this->equalTo('bar'));
    }

    /**
     * Tests passing in a PHPUnit constraint to the verifier fails when constraint not met.
     *
     * @expectedException Phake_Exception_VerificationException
     */
    public function testVerifyCallWithPHPUnitMatcherFails()
    {
        $mock = Phake::mock('PhakeTest_MockedClass');

        $mock->fooWithArgument('test');

        Phake::verify($mock)->fooWithArgument($this->equalTo('bar'));
    }

    /**
     * Tests passing in a Hamcrest matcher to the verifier
     */
    public function testVerifyCallWithHamcrestMatcher()
    {
        $mock = Phake::mock('PhakeTest_MockedClass');

        $mock->fooWithArgument('bar');

        Phake::verify($mock)->fooWithArgument(equalTo('bar'));
    }

    /**
     * Tests passing in a Hamcrest matcher to the verifier fails when constraint not met.
     *
     * @expectedException Phake_Exception_VerificationException
     */
    public function testVerifyCallWithHamcrestMatcherFails()
    {
        $mock = Phake::mock('PhakeTest_MockedClass');

        $mock->fooWithArgument('test');

        Phake::verify($mock)->fooWithArgument(equalTo('bar'));
    }

    /**
     * Tests using an equalTo argument matcher with a method stub
     */
    public function testStubWithEqualsMatcher()
    {
        $mock = Phake::mock('PhakeTest_MockedClass');

        Phake::when($mock)->fooWithArgument(Phake::equalTo('bar'))->thenReturn(42);

        $this->assertEquals(42, $mock->fooWithArgument('bar'));
        $this->assertNull($mock->fooWithArgument('test'));
    }

    /**
     * Tests using an implicit equalTo argument matcher with a method stub
     */
    public function testStubWithDefaultMatcher()
    {
        $mock = Phake::mock('PhakeTest_MockedClass');

        Phake::when($mock)->fooWithArgument('bar')->thenReturn(42);

        $this->assertEquals(42, $mock->fooWithArgument('bar'));
        $this->assertNull($mock->fooWithArgument('test'));
    }

    /**
     * Tests using a phpunit constraint with a method stub
     */
    public function testStubWithPHPUnitConstraint()
    {
        $mock = Phake::mock('PhakeTest_MockedClass');

        Phake::when($mock)->fooWithArgument($this->equalTo('bar'))->thenReturn(42);

        $this->assertEquals(42, $mock->fooWithArgument('bar'));
        $this->assertNull($mock->fooWithArgument('test'));
    }

    /**
     * Tests using a hamcrest matcher with a method stub
     */
    public function testStubWithHamcrestConstraint()
    {
        $mock = Phake::mock('PhakeTest_MockedClass');

        Phake::when($mock)->fooWithArgument(equalTo('bar'))->thenReturn(42);

        $this->assertEquals(42, $mock->fooWithArgument('bar'));
        $this->assertNull($mock->fooWithArgument('test'));
    }

    /**
     * Tests that resetting a mock clears the call recorder
     */
    public function testResettingCallRecorder()
    {
        $mock = Phake::mock('PhakeTest_MockedClass');

        $mock->foo();

        Phake::verify($mock)->foo();

        Phake::reset($mock);

        $this->setExpectedException('Phake_Exception_VerificationException');

        Phake::verify($mock)->foo();
    }

    /**
     * Tests that resetting a mock clears the stubber
     */
    public function testResettingStubMapper()
    {
        $mock = Phake::mock('PhakeTest_MockedClass');

        Phake::when($mock)->foo()->thenReturn(42);

        $this->assertEquals(42, $mock->foo());

        Phake::reset($mock);

        $this->assertNull($mock->foo());
    }

    /**
     * Tests that resetting a mock clears the call recorder
     */
    public function testResettingStaticCallRecorder()
    {
        $mock = Phake::mock('PhakeTest_StaticInterface');

        $mock::staticMethod();

        Phake::verifyStatic($mock)->staticMethod();

        Phake::resetStatic($mock);

        $this->setExpectedException('Phake_Exception_VerificationException');

        Phake::verifyStatic($mock)->staticMethod();
    }


    /**
     * Tests that resetting a mock clears the stubber
     */
    public function testResettingStaticStubMapper()
    {
        $mock = Phake::mock('PhakeTest_StaticInterface');

        Phake::whenStatic($mock)->staticMethod()->thenReturn(42);

        $this->assertEquals(42, $mock::staticMethod());

        Phake::resetStatic($mock);

        $this->assertNull($mock::staticMethod());
    }

    /**
     * Tests setting a default answer for stubs
     */
    public function testDefaultAnswerForStubs()
    {
        $mock = Phake::mock('PhakeTest_MockedClass', Phake::ifUnstubbed()->thenReturn(42));

        $this->assertEquals(42, $mock->foo());
    }

    /**
     * Tests setting a default answer for only the __call magic method
     */
    public function testDefaultAnswerForStubsOfCall()
    {
        $mock = Phake::mock('PhakeTest_MagicClass');

        Phake::whenCallMethodWith(Phake::anyParameters())->isCalledOn($mock)->thenReturn(42);

        $this->assertEquals(42, $mock->foo());
    }

    /**
     * Tests setting a default answer for only the __call magic method
     */
    public function testDefaultAnswerForStaticStubsOfCall()
    {
        $mock = Phake::mock('PhakeTest_MagicClass');

        Phake::whenStaticCallMethodWith(Phake::anyParameters())->isCalledOn($mock)->thenReturn(42);

        $this->assertEquals(42, $mock::foo());
    }

    /**
     * Tests validating calls to __call
     */
    public function testVerificationOfCall()
    {
        $mock = Phake::mock('PhakeTest_MagicClass');

        $mock->foo();

        Phake::verifyCallMethodWith(Phake::anyParameters())->isCalledOn($mock);
    }

    /**
     * Tests validating calls to __callStatic
     */
    public function testVerificationOfStaticCall()
    {
        $mock = Phake::mock('PhakeTest_MagicClass');

        $mock::foo();

        Phake::verifyStaticCallMethodWith(Phake::anyParameters())->isCalledOn($mock);
    }

    /**
     * Tests stubbing a mocked method to call its parent.
     */
    public function testStubbingMethodToCallParent()
    {
        $mock = Phake::mock('PhakeTest_MockedClass');

        Phake::when($mock)->fooWithReturnValue()->thenCallParent();

        $this->assertEquals('blah', $mock->fooWithReturnValue());
    }

    /**
     * Tests calling through a chain of calls
     */
    public function testStubbingChainedMethodsToCallParent()
    {
        $mock = Phake::mock('PhakeTest_MockedClass', Phake::ifUnstubbed()->thenCallParent());

        $this->assertEquals('test', $mock->callInnerFunc());
    }

    /**
     * Tests partial mock functionality to make sure original method is called.
     */
    public function testPartialMockCallsOriginal()
    {
        $pmock = Phake::partialMock('PhakeTest_MockedClass');
        $this->assertEquals('blah', $pmock->fooWithReturnValue());
    }

    /**
     * Tests partial mock calls are recorded
     */
    public function testPartialMockRecordsCall()
    {
        $pmock = Phake::partialMock('PhakeTest_MockedClass');
        $pmock->foo();

        Phake::verify($pmock)->foo();
    }

    /**
     * Tests that partial mock calls can chain properly
     */
    public function testPartialMockInternalMethodCalls()
    {
        $pmock = Phake::partialMock('PhakeTest_MockedClass');
        Phake::when($pmock)->innerFunc()->thenReturn('blah');

        $this->assertEquals('blah', $pmock->chainedCall());
    }

    /**
     * Tests that partial mock can overwrite methods
     * so that they don't do anything when they get called
     */
    public function testPartialMockCanReturnNothing()
    {
        $pmock = Phake::partialMock('PhakeTest_MockedClass');
        Phake::when($pmock)->innerFunc()->thenDoNothing();

        $this->assertNull($pmock->chainedCall());
    }

    /**
     * Tests that partial mocks listen to the constructor args given
     */
    public function testPartialMockCallsConstructor()
    {
        $pmock = Phake::partialMock('PhakeTest_MockedConstructedClass', 'val1', 'val2', 'val3');

        $this->assertEquals('val1', $pmock->getProp1());
        $this->assertEquals('val2', $pmock->getProp2());
        $this->assertEquals('val3', $pmock->getProp3());
    }

    /**
     * Tests that partial mocks with constructors higher in the chain have their constructors called
     */
    public function testPartialMockCallsParentConstructor()
    {
        $pmock = Phake::partialMock('PhakeTest_ExtendedMockedConstructedClass', 'val1', 'val2', 'val3');

        $this->assertEquals('val1', $pmock->getProp1());
        $this->assertEquals('val2', $pmock->getProp2());
        $this->assertEquals('val3', $pmock->getProp3());
    }

    /**
     * Tests that the deprecated partMock works
     */
    public function testPartMock()
    {
        $pmock = Phake::partMock('PhakeTest_ExtendedMockedConstructedClass', 'val1', 'val2', 'val3');

        $this->assertEquals('val1', $pmock->getProp1());
        $this->assertEquals('val2', $pmock->getProp2());
        $this->assertEquals('val3', $pmock->getProp3());
    }

    /**
     * Tests mocking of an interface
     */
    public function testMockingInterface()
    {
        $mock = Phake::mock('PhakeTest_MockedInterface');

        Phake::when($mock)->foo()->thenReturn('bar');

        $this->assertEquals('bar', $mock->foo());
    }

    /**
     * Tests mocking of an abstract class
     */
    public function testMockingAbstract()
    {
        $mock = Phake::mock('PhakeTest_AbstractClass');

        Phake::when($mock)->foo()->thenReturn('bar');

        $this->assertEquals('bar', $mock->foo());
    }

    /**
     * Tests verifying the call order of particular methods within an object
     */
    public function testCallOrderInObject()
    {
        $mock = Phake::mock('PhakeTest_MockedClass');

        $mock->foo();
        $mock->fooWithReturnValue();
        $mock->callInnerFunc();

        Phake::inOrder(
            Phake::verify($mock)->foo(),
            Phake::verify($mock)->fooWithReturnValue(),
            Phake::verify($mock)->callInnerFunc()
        );
    }

    /**
     * Tests verifying the call order of particular methods within an object
     */
    public function testCallOrderInObjectFails()
    {
        $mock = Phake::mock('PhakeTest_MockedClass');

        $mock->foo();
        $mock->callInnerFunc();
        $mock->fooWithReturnValue();

        $this->setExpectedException('Phake_Exception_VerificationException');

        Phake::inOrder(
            Phake::verify($mock)->foo(),
            Phake::verify($mock)->fooWithReturnValue(),
            Phake::verify($mock)->callInnerFunc()
        );
    }

    /**
     * Tests verifying the call order of particular methods across objects
     */
    public function testCallOrderAccrossObjects()
    {
        $mock1 = Phake::mock('PhakeTest_MockedClass');
        $mock2 = Phake::mock('PhakeTest_MockedClass');

        $mock1->foo();
        $mock2->foo();
        $mock1->fooWithReturnValue();
        $mock2->fooWithReturnValue();
        $mock1->callInnerFunc();
        $mock2->callInnerFunc();

        Phake::inOrder(
            Phake::verify($mock1)->foo(),
            Phake::verify($mock2)->foo(),
            Phake::verify($mock2)->fooWithReturnValue(),
            Phake::verify($mock1)->callInnerFunc()
        );
    }

    /**
     * Tests verifying the call order of particular methods across objects
     */
    public function testCallOrderAccrossObjectsFail()
    {
        $mock1 = Phake::mock('PhakeTest_MockedClass');
        $mock2 = Phake::mock('PhakeTest_MockedClass');

        $mock1->foo();
        $mock2->foo();
        $mock1->fooWithReturnValue();
        $mock1->callInnerFunc();
        $mock2->fooWithReturnValue();
        $mock2->callInnerFunc();

        $this->setExpectedException('Phake_Exception_VerificationException');

        Phake::inOrder(
            Phake::verify($mock2)->fooWithReturnValue(),
            Phake::verify($mock1)->callInnerFunc()
        );
    }

    public function testCallOrderWithStatics()
    {
        $mock1 = Phake::mock('PhakeTest_MockedClass');
        $mock2 = Phake::mock('PhakeTest_StaticInterface');

        $mock1->foo();
        $mock2::staticMethod();
        $mock1->fooWithReturnValue();
        $mock1->callInnerFunc();

        Phake::inOrder(
            Phake::verify($mock1)->foo(),
            Phake::verifyStatic($mock2)->staticMethod(),
            Phake::verify($mock1)->callInnerFunc()
        );
    }

    /**
     * Tests freezing mocks
     */
    public function testMockFreezing()
    {
        $mock = Phake::mock('PhakeTest_MockedClass');

        $mock->foo();

        Phake::verifyNoFurtherInteraction($mock);

        $this->setExpectedException('Phake_Exception_VerificationException');

        $mock->foo();
    }

    public function testStaticMockFreezing()
    {
        $mock = Phake::mock('PhakeTest_StaticInterface');

        $mock::staticMethod();

        Phake::verifyNoFurtherInteraction($mock);

        $this->setExpectedException('Phake_Exception_VerificationException');

        $mock::staticMethod();
    }

    /**
     * Tests freezing mocks
     */
    public function testMockFreezingWithMultipleMocks()
    {
        $mock1 = Phake::mock('PhakeTest_MockedClass');
        $mock2 = Phake::mock('PhakeTest_MockedClass');

        $mock1->foo();
        $mock2->foo();

        Phake::verifyNoFurtherInteraction($mock1, $mock2);

        $this->setExpectedException('Phake_Exception_VerificationException');

        $mock2->foo();
    }

    /**
     * Tests verifying that no interaction occured
     */
    public function testVerifyingZeroInteraction()
    {
        $mock = Phake::mock('PhakeTest_MockedClass');

        Phake::verifyNoInteraction($mock);

        $mock->foo();

        $this->setExpectedException('Phake_Exception_VerificationException');
        Phake::verifyNoInteraction($mock);
    }

    /**
     * Tests verifying that no interaction occured
     */
    public function testVerifyingZeroInteractionIncludesStatic()
    {
        $mock = Phake::mock('PhakeTest_StaticInterface');

        Phake::verifyNoInteraction($mock);

        $mock::staticMethod();

        $this->setExpectedException('Phake_Exception_VerificationException');
        Phake::verifyNoInteraction($mock);
    }

    /**
     * Tests verifying that no interaction occured
     */
    public function testVerifyingZeroInteractionWithMultipleArgs()
    {
        $mock1 = Phake::mock('PhakeTest_MockedClass');
        $mock2 = Phake::mock('PhakeTest_MockedClass');

        Phake::verifyNoInteraction($mock1, $mock2);

        $mock2->foo();

        $this->setExpectedException('Phake_Exception_VerificationException');
        Phake::verifyNoInteraction($mock1, $mock2);
    }

    /**
     * Tests argument capturing
     */
    public function testArugmentCapturing()
    {
        $mock = Phake::mock('PhakeTest_MockedClass');

        $mock->fooWithArgument('TEST');

        Phake::verify($mock)->fooWithArgument(Phake::capture($toArgument));

        $this->assertSame('TEST', $toArgument);
    }

    /**
     * Tests conditional argument capturing
     */
    public function testConditionalArugmentCapturing()
    {
        $mock = Phake::mock('PhakeTest_MockedClass');

        $mock->fooWithArgument('FOO');

        $mock->fooWithArgument('BAR');


        Phake::verify($mock)->fooWithArgument(Phake::capture($toArgument)->when('BAR'));

        $this->assertSame('BAR', $toArgument);
    }

    /**
     * Make sure arguments aren't captured if the conditions don't match
     */
    public function testConditionalArugmentCapturingFails()
    {
        $mock = Phake::mock('PhakeTest_MockedClass');

        $mock->fooWithArgument('FOO');

        $this->setExpectedException('Phake_Exception_VerificationException');
        Phake::verify($mock)->fooWithArgument(Phake::capture($toArgument)->when('BAR'));
    }

    /**
     * Make sure arguments are captured with no issues
     */
    public function testArgumentCapturingWorksOnObjects()
    {
        $mock = Phake::mock('PhakeTest_MockedClass');

        $obj = new stdClass;

        $mock->fooWithArgument($obj);

        Phake::verify($mock)->fooWithArgument(Phake::capture($toArgument));

        $this->assertSame($obj, $toArgument);
    }

    /**
     * Make sure arguments are captured with no issues
     */
    public function testArgumentCapturingWorksOnStubbing()
    {
        $mock = Phake::mock('PhakeTest_MockedClass');

        $obj = new stdClass;

        Phake::when($mock)->fooWithArgument(Phake::capture($toArgument))->thenReturn(true);

        $mock->fooWithArgument($obj);

        $this->assertSame($obj, $toArgument);
    }

    /**
     * Make sure stub return value capturing returns the parent value
     */
    public function testCaptureAnswerReturnsParentValue()
    {
        $mock = Phake::mock('PhakeTest_MockedClass');
        Phake::when($mock)->fooWithReturnValue()->captureReturnTo($return);

        $this->assertEquals('blah', $mock->fooWithReturnValue());
    }

    /**
     * Make sure stub return value capturing returns the parent value
     */
    public function testCaptureAnswerCapturesParentValue()
    {
        $mock = Phake::mock('PhakeTest_MockedClass');
        Phake::when($mock)->fooWithReturnValue()->captureReturnTo($return);

        $mock->fooWithReturnValue();

        $this->assertEquals('blah', $return);
    }

    /**
     * Tests setting reference parameters
     */
    public function testSettingReferenceParameters()
    {
        $mock = Phake::mock('PhakeTest_MockedClass');

        Phake::when($mock)->fooWithRefParm('test', Phake::setReference(42))->thenReturn(null);

        $mock->fooWithRefParm('test', $value);

        $this->assertSame(42, $value);
    }

    /**
     * Tests conditional reference parameter setting
     */
    public function testConditionalReferenceParameterSetting()
    {
        $mock = Phake::mock('PhakeTest_MockedClass');

        Phake::when($mock)->fooWithRefParm('test', Phake::setReference(42)->when(24))->thenReturn(null);

        $value = 24;
        $mock->fooWithRefParm('test', $value);

        $this->assertSame(42, $value);
    }

    /**
     * Make sure reference parameters aren't set if the conditions don't match
     */
    public function testConditionalReferenceParameterSettingFails()
    {
        $mock = Phake::mock('PhakeTest_MockedClass');

        Phake::when($mock)->fooWithRefParm('test', Phake::setReference(42)->when(24))->thenReturn(null);

        $value = 25;
        $mock->fooWithRefParm('test', $value);

        $this->assertSame(25, $value);
    }

    /**
     * Make sure paremeters are set to objects with no issues
     */
    public function testReferenceParameterSettingWorksOnObjects()
    {
        $mock = Phake::mock('PhakeTest_MockedClass');

        $obj = new stdClass;
        Phake::when($mock)->fooWithRefParm('test', Phake::setReference($obj))->thenReturn(null);

        $value = 25;
        $mock->fooWithRefParm('test', $value);

        $this->assertSame($obj, $value);
    }

    /**
     * Tests times matches exactly
     */
    public function testVerifyTimesExact()
    {
        $mock = Phake::mock('PhakeTest_MockedClass');

        $mock->foo();
        $mock->foo();

        Phake::verify($mock, Phake::times(2))->foo();
    }

    /**
     * Tests times doesn't match
     * @expectedException Phake_Exception_VerificationException
     */
    public function testVerifyTimesMismatch()
    {
        $mock = Phake::mock('PhakeTest_MockedClass');

        $mock->foo();
        $mock->foo();

        Phake::verify($mock)->foo();
    }

    /**
     * Tests at least matches with exact calls
     */
    public function testVerifyAtLeastExact()
    {
        $mock = Phake::mock('PhakeTest_MockedClass');

        $mock->foo();

        Phake::verify($mock, Phake::atLeast(1))->foo();
    }

    /**
     * Tests at least matches with greater calls
     */
    public function testVerifyAtLeastGreater()
    {
        $mock = Phake::mock('PhakeTest_MockedClass');

        $mock->foo();
        $mock->foo();

        Phake::verify($mock, Phake::atLeast(1))->foo();
    }

    /**
     * Tests that at least doesn't match
     * @expectedException Phake_Exception_VerificationException
     */
    public function testVerifyAtLeastMismatch()
    {
        $mock = Phake::mock('PhakeTest_MockedClass');

        Phake::verify($mock, Phake::atLeast(1))->foo();
    }

    /**
     * Tests that never matches
     */
    public function testNeverMatches()
    {
        $mock = Phake::mock('PhakeTest_MockedClass');
        Phake::verify($mock, Phake::never())->foo();
    }

    /**
     * Tests that never catches an invocation
     * @expectedException Phake_Exception_VerificationException
     */
    public function testNeverMismatch()
    {
        $mock = Phake::mock('PhakeTest_MockedClass');
        $mock->foo();
        Phake::verify($mock, Phake::never())->foo();
    }

    /**
     * Tests that atMost passes with exact
     */
    public function testAtMostExactly()
    {
        $mock = Phake::mock('PhakeTest_MockedClass');
        $mock->foo();
        Phake::verify($mock, Phake::atMost(1))->foo();
    }

    /**
     * Tests that atMost passes with under expected calls
     */
    public function testAtMostUnder()
    {
        $mock = Phake::mock('PhakeTest_MockedClass');
        Phake::verify($mock, Phake::atMost(1))->foo();
    }

    /**
     * Tests that atMost fails on over calls
     * @expectedException Phake_Exception_VerificationException
     */
    public function testAtMostOver()
    {
        $mock = Phake::mock('PhakeTest_MockedClass');
        $mock->foo();
        $mock->foo();
        Phake::verify($mock, Phake::atMost(1))->foo();
    }

    /**
     * Tests that the given exception is thrown on thenThrow.
     * @expectedException Phake_Exception_VerificationException
     */
    public function testStubThenThrow()
    {
        $mock = Phake::mock('PhakeTest_MockedClass');
        Phake::when($mock)->foo()->thenThrow(new Phake_Exception_VerificationException());
        $mock->foo();
    }

    /**
     * Tests that Phake::anyParameters() returns an instance of Phake_Matchers_AnyParameters
     */
    public function testAnyParameters()
    {
        $matcher = Phake::anyParameters();

        $this->assertInstanceOf("Phake_Matchers_AnyParameters", $matcher);
    }

    /**
     * Tests that Phake::anyParameters() really matches any invocation
     */

    public function testAnyParametersMatchesEverything()
    {
        $mock = Phake::mock('PhakeTest_MockedClass');

        $mock->fooWithLotsOfParameters(1, 2, 3);
        $mock->fooWithLotsOfParameters(1, 3, 2);
        $mock->fooWithLotsOfParameters(2, 1, 3);
        $mock->fooWithLotsOfParameters(2, 3, 1);
        $mock->fooWithLotsOfParameters(3, 1, 2);
        $mock->fooWithLotsOfParameters(3, 2, 1);

        Phake::verify($mock, Phake::times(6))->fooWithLotsOfParameters(Phake::anyParameters());
    }

    /**
     * Tests that when stubs are defined, they're matched in reverse order.
     */
    public function testMatchesInReverseOrder()
    {
        $mock = Phake::mock('PhakeTest_MockedClass');

        Phake::when($mock)->fooWithArgument($this->anything())->thenReturn(false);
        Phake::when($mock)->fooWithArgument('foo')->thenReturn(true);

        $this->assertTrue($mock->fooWithArgument('foo'));
    }

    public function testFailedVerificationWithNoMockInteractions()
    {
        $mock = Phake::mock('PhakeTest_MockedClass');

        $this->setExpectedException(
            'Phake_Exception_VerificationException',
            'Expected PhakeTest_MockedClass->foo() to be called exactly <1> times, actually called <0> times. In fact, there are no interactions with this mock.'
        );
        Phake::verify($mock)->foo();
    }

    public function testFailedVerificationWithNonmatchingMethodCalls()
    {
        $mock = Phake::mock('PhakeTest_MockedClass');

        $mock->foo('test');

        $this->setExpectedException(
            'Phake_Exception_VerificationException',
            'Expected PhakeTest_MockedClass->foo() to be called exactly <1> times, actually called <0> times.' . "\n"
                . "Other Invocations:\n" .
                "  PhakeTest_MockedClass->foo(<string:test>)"
        );

        Phake::verify($mock)->foo();
    }

    public function testStubbingMagicCallMethod()
    {
        $mock = Phake::mock('PhakeTest_MagicClass');

        Phake::when($mock)->magicCall()->thenReturn('magicCalled');

        $this->assertEquals('magicCalled', $mock->magicCall());
    }

    public function testVerifyingMagicCallMethod()
    {
        $mock = Phake::mock('PhakeTest_MagicClass');

        $mock->magicCall();

        Phake::verify($mock)->magicCall();
    }

    public function testStubbingMagicMethodsAlsoResortsToCallIfNoStubsDefined()
    {
        $expected = '__call';
        $mock     = Phake::partialMock('PhakeTest_MagicClass');

        Phake::when($mock)->magicCall()->thenReturn('magicCalled');

        $this->assertEquals('magicCalled', $mock->magicCall());
        $this->assertEquals($expected, $mock->unStubbedCall());
    }

    public function testMockingSoapClient()
    {
        // This test requires that E_STRICT be on
        // It will fail with it on, otherwise it wont' complain
        $mock = Phake::mock('SoapClient');

        $this->addToAssertionCount(1);
    }

    public function testDefaultClient()
    {
        // This assumes that the test is initialized with the default client
        // Since we run this in PHPUnit, we have to set the default client or
        // autodetect will return the PHPUnit client.
        Phake::setClient(Phake::CLIENT_DEFAULT);
        $this->assertInstanceOf('Phake_Client_Default', Phake::getClient());
    }

    public function testSettingClient()
    {
        $original_client = Phake::getClient();

        $client = Phake::mock('Phake_Client_IClient');
        Phake::setClient($client);

        $this->assertSame($client, Phake::getClient());

        Phake::setClient($original_client);
    }

    public function testSettingDefaultClientByString()
    {
        $original_client = Phake::getClient();

        Phake::setClient(Phake::CLIENT_DEFAULT);

        $this->assertInstanceOf('Phake_Client_Default', Phake::getClient());

        Phake::setClient($original_client);
    }

    public function testSettingPHPUnitClientByString()
    {
        $original_client = Phake::getClient();

        Phake::setClient(Phake::CLIENT_PHPUNIT);

        $this->assertInstanceOf('Phake_Client_PHPUnit', Phake::getClient());

        Phake::setClient($original_client);
    }

    public function testVerifyNoFurtherInteractionPassesStrict()
    {
        Phake::setClient(Phake::CLIENT_PHPUNIT);
        $mock = Phake::mock('stdClass');

        $assertionCount = self::getCount();
        Phake::verifyNoFurtherInteraction($mock);
        $newAssertionCount = self::getCount();

        $this->assertGreaterThan($assertionCount, $newAssertionCount);
    }

    public function testVerifyNoInteractionPassesStrict()
    {
        Phake::setClient(Phake::CLIENT_PHPUNIT);
        $mock = Phake::mock('stdClass');

        $assertionCount = self::getCount();
        Phake::verifyNoInteraction($mock);
        $newAssertionCount = self::getCount();

        $this->assertGreaterThan($assertionCount, $newAssertionCount);
    }

    public function testMockingStaticClass()
    {
        $mock = Phake::mock('PhakeTest_StaticClass');

        Phake::whenStatic($mock)->staticMethod()->thenReturn('bar');

        $this->assertEquals('bar', $mock->staticMethod());
        Phake::verifyStatic($mock)->staticMethod();
    }

    public function testMockingStaticInterface()
    {
        $mock = Phake::mock('PhakeTest_StaticInterface');

        $this->assertInstanceOf('Phake_IMock', $mock);
    }

    public function testCallingMockStaticMethod()
    {
        $mock = Phake::mock('PhakeTest_StaticInterface');

        $this->assertNull($mock::staticMethod());
    }

    public function testVerifyingMockStaticMethod()
    {
        $mock = Phake::mock('PhakeTest_StaticInterface');

        $mock::staticMethod();

        Phake::verifyStatic($mock)->staticMethod();
    }

    public function testMockingAbstractClass()
    {
        $mock = Phake::partialMock('PhakeTest_AbstractClass');
        $this->assertNull($mock->referenceDefault());
    }

    public function testStubbingMemcacheSetMethod()
    {
        if (!extension_loaded('memcache')) {
            $this->markTestSkipped('memcache extension not loaded');
        }

        $memcache = Phake::mock('Memcache');

        Phake::when($memcache)->set('key', 'value')->thenReturn(true);

        $this->assertTrue($memcache->set('key', 'value'));
    }

    public function testMockingMethodReturnByReference()
    {
        $something            = array();
        $referenceMethodClass = Phake::mock('PhakeTest_ReturnByReferenceMethodClass');

        Phake::when($referenceMethodClass)->getSomething()->thenReturn($something);

        $something[]     = 'foo';
        $returnSomething = $referenceMethodClass->getSomething();

        $this->assertNotContains('foo', $returnSomething);
    }

    public function testGetOnMockedClass()
    {
        $mock = Phake::mock('PhakeTest_MagicClass');
        Phake::when($mock)->__get('myId')->thenReturn(500)->thenReturn(501);

        $this->assertEquals(500, $mock->myId);
        $this->assertEquals(501, $mock->myId);

        Phake::verify($mock, Phake::times(2))->__get('myId');
    }

    public function testCallOrderInObjectFailsWithPHPUnit()
    {
        Phake::setClient(Phake::CLIENT_PHPUNIT);

        $mock = Phake::mock('PhakeTest_MockedClass');

        $mock->foo();
        $mock->callInnerFunc();
        $mock->fooWithReturnValue();

        $this->setExpectedException('PHPUnit_Framework_ExpectationFailedException');

        Phake::inOrder(
            Phake::verify($mock)->foo(),
            Phake::verify($mock)->fooWithReturnValue(),
            Phake::verify($mock)->callInnerFunc()
        );
    }

    public function testGetMockedClassAnythingMatcher()
    {
        $mock = Phake::mock('PhakeTest_MagicClass');

        Phake::when($mock)->__get($this->anything())->thenReturn(500);

        $this->assertEquals(500, $mock->myId);

        Phake::verify($mock)->__get($this->anything());
    }

    public function testConstructorInterfaceCanBeMocked()
    {
        if (defined('HHVM_VERSION')) {
            $this->markTestSkipped('This test causes a fatal error under HHVM.');
        }

        // Generated a fatal error before fixed
        $this->assertInstanceOf('Phake_IMock', Phake::mock('PhakeTest_ConstructorInterface'));
    }

    public function testClassWithWakeupWorks()
    {
        $this->assertInstanceOf('Phake_IMock', Phake::mock('PhakeTest_WakeupClass'));
    }

    public function testMockPDOStatement()
    {
        $this->assertInstanceOf('PDOStatement', Phake::mock('PDOStatement'));
    }

<<<<<<< HEAD
    public function testMocksNotEqual()
    {
        $chocolateCookie = Phake::mock('PhakeTest_A');
        $berryCookie = Phake::mock('PhakeTest_A');

        $this->assertNotEquals($chocolateCookie, $berryCookie);
    }

    public function testStaticClassesReset()
    {
        $mock1 = Phake::mock('PhakeTest_StaticInterface');
        $mock1::staticMethod();
        Phake::verifyStatic($mock1)->staticMethod();

        Phake::resetStaticInfo();

        $mock2 = Phake::mock('PhakeTest_StaticInterface');
        $mock2::staticMethod();
        Phake::verifyStatic($mock2)->staticMethod();

=======
    public function testMockPDO()
    {
        $this->assertInstanceOf('PDO', Phake::mock('PDO'));
    }

    public function testMockPDOExtendingStatementClass()
    {
        $this->assertInstanceOf(
            'PhakeTest_PDOStatementExtendingClass',
            Phake::mock('PhakeTest_PDOStatementExtendingClass')
        );
    }

    public function testMockPDOExtendingClass()
    {
        $this->assertInstanceOf(
            'PhakeTest_PDOExtendingClass',
            Phake::mock('PhakeTest_PDOExtendingClass')
        );
>>>>>>> 3ac674c0
    }
}<|MERGE_RESOLUTION|>--- conflicted
+++ resolved
@@ -1424,7 +1424,6 @@
         $this->assertInstanceOf('PDOStatement', Phake::mock('PDOStatement'));
     }
 
-<<<<<<< HEAD
     public function testMocksNotEqual()
     {
         $chocolateCookie = Phake::mock('PhakeTest_A');
@@ -1445,7 +1444,8 @@
         $mock2::staticMethod();
         Phake::verifyStatic($mock2)->staticMethod();
 
-=======
+    }
+
     public function testMockPDO()
     {
         $this->assertInstanceOf('PDO', Phake::mock('PDO'));
@@ -1465,6 +1465,5 @@
             'PhakeTest_PDOExtendingClass',
             Phake::mock('PhakeTest_PDOExtendingClass')
         );
->>>>>>> 3ac674c0
     }
 }