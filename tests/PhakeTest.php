--- conflicted
+++ resolved
@@ -42,20 +42,6 @@
  * @link       http://www.digitalsandwich.com/
  */
 
-<<<<<<< HEAD
-=======
-require_once('Phake.php');
-require_once('PhakeTest/AbstractClass.php');
-require_once('PhakeTest/StaticClass.php');
-require_once('PhakeTest/MockedClass.php');
-require_once('PhakeTest/MagicClass.php');
-require_once('PhakeTest/MockedConstructedClass.php');
-require_once('PhakeTest/ExtendedMockedConstructedClass.php');
-require_once('PhakeTest/MockedInterface.php');
-require_once('PhakeTest/ConstructorInterface.php');
-require_once('Phake/Exception/VerificationException.php');
-
->>>>>>> 40dbd06f
 /**
  * Tests the behavior of the Phake class.
  *
@@ -353,7 +339,6 @@
 
         $mock->fooWithArgument('test');
 
-<<<<<<< HEAD
         Phake::verify($mock)->fooWithArgument(equalTo('bar'));
     }
 
@@ -1303,11 +1288,13 @@
 
     public function testDefaultClient()
     {
-        // This assumes that the test is initialized with the default client
-        // Since we run this in PHPUnit, we have to set the default client or
-        // autodetect will return the PHPUnit client.
-        Phake::setClient(Phake::CLIENT_DEFAULT);
+        $original_client = Phake::getClient();
+
+        Phake::setClient(null);
+
         $this->assertInstanceOf('Phake_Client_Default', Phake::getClient());
+
+        Phake::setClient($original_client);
     }
 
     public function testSettingClient()
@@ -1409,7 +1396,8 @@
 
     public function testStubbingMemcacheSetMethod()
     {
-        if (!extension_loaded('memcache')) {
+        if (!extension_loaded('memcache'))
+        {
             $this->markTestSkipped('memcache extension not loaded');
         }
 
@@ -1536,373 +1524,4 @@
             Phake::mock('PhakeTest_PDOExtendingClass')
         );
     }
-}
-=======
-		$this->assertSame(42, $value);
-	}
-
-	/**
-	 * Make sure reference parameters aren't set if the conditions don't match
-	 */
-	public function testConditionalReferenceParameterSettingFails()
-	{
-		$mock = Phake::mock('PhakeTest_MockedClass');
-
-		Phake::when($mock)->fooWithRefParm('test', Phake::setReference(42)->when(24))->thenReturn(NULL);
-
-		$value = 25;
-		$mock->fooWithRefParm('test', $value);
-
-		$this->assertSame(25, $value);
-	}
-
-	/**
-	 * Make sure paremeters are set to objects with no issues
-	 */
-	public function testReferenceParameterSettingWorksOnObjects()
-	{
-		$mock = Phake::mock('PhakeTest_MockedClass');
-
-		$obj = new stdClass;
-		Phake::when($mock)->fooWithRefParm('test', Phake::setReference($obj))->thenReturn(NULL);
-
-		$value = 25;
-		$mock->fooWithRefParm('test', $value);
-
-		$this->assertSame($obj, $value);
-	}
-
-	/**
-	 * Tests times matches exactly
-	 */
-	public function testVerifyTimesExact()
-	{
-		$mock = Phake::mock('PhakeTest_MockedClass');
-
-		$mock->foo();
-		$mock->foo();
-
-		Phake::verify($mock, Phake::times(2))->foo();
-	}
-
-	/**
-	 * Tests times doesn't match
-	 * @expectedException Phake_Exception_VerificationException
-	 */
-	public function testVerifyTimesMismatch()
-	{
-		$mock = Phake::mock('PhakeTest_MockedClass');
-
-		$mock->foo();
-		$mock->foo();
-
-		Phake::verify($mock)->foo();
-	}
-
-	/**
-	 * Tests at least matches with exact calls
-	 */
-	public function testVerifyAtLeastExact()
-	{
-		$mock = Phake::mock('PhakeTest_MockedClass');
-
-		$mock->foo();
-
-		Phake::verify($mock, Phake::atLeast(1))->foo();
-	}
-
-	/**
-	 * Tests at least matches with greater calls
-	 */
-	public function testVerifyAtLeastGreater()
-	{
-		$mock = Phake::mock('PhakeTest_MockedClass');
-
-		$mock->foo();
-		$mock->foo();
-
-		Phake::verify($mock, Phake::atLeast(1))->foo();
-	}
-
-	/**
-	 * Tests that at least doesn't match
-	 * @expectedException Phake_Exception_VerificationException
-	 */
-	public function testVerifyAtLeastMismatch()
-	{
-		$mock = Phake::mock('PhakeTest_MockedClass');
-
-		Phake::verify($mock, Phake::atLeast(1))->foo();
-	}
-
-	/**
-	 * Tests that never matches
-	 */
-	public function testNeverMatches()
-	{
-		$mock = Phake::mock('PhakeTest_MockedClass');
-		Phake::verify($mock, Phake::never())->foo();
-	}
-
-	/**
-	 * Tests that never catches an invocation
-	 * @expectedException Phake_Exception_VerificationException
-	 */
-	public function testNeverMismatch()
-	{
-		$mock = Phake::mock('PhakeTest_MockedClass');
-		$mock->foo();
-		Phake::verify($mock, Phake::never())->foo();
-	}
-
-	/**
-	 * Tests that atMost passes with exact
-	 */
-	public function testAtMostExactly()
-	{
-		$mock = Phake::mock('PhakeTest_MockedClass');
-		$mock->foo();
-		Phake::verify($mock, Phake::atMost(1))->foo();
-	}
-
-	/**
-	 * Tests that atMost passes with under expected calls
-	 */
-	public function testAtMostUnder()
-	{
-		$mock = Phake::mock('PhakeTest_MockedClass');
-		Phake::verify($mock, Phake::atMost(1))->foo();
-	}
-
-	/**
-	 * Tests that atMost fails on over calls
-	 * @expectedException Phake_Exception_VerificationException
-	 */
-	public function testAtMostOver()
-	{
-		$mock = Phake::mock('PhakeTest_MockedClass');
-		$mock->foo();
-		$mock->foo();
-		Phake::verify($mock, Phake::atMost(1))->foo();
-	}
-
-	/**
-	 * Tests that the given exception is thrown on thenThrow.
-	 * @expectedException Phake_Exception_VerificationException
-	 */
-	public function testStubThenThrow()
-	{
-		$mock = Phake::mock('PhakeTest_MockedClass');
-		Phake::when($mock)->foo()->thenThrow(new Phake_Exception_VerificationException());
-		$mock->foo();
-	}
-
-	/**
-	 * Tests that Phake::anyParameters() returns an instance of Phake_Matchers_AnyParameters
-	 */
-	public function testAnyParameters()
-	{
-		$matcher = Phake::anyParameters();
-
-		$this->assertInstanceOf("Phake_Matchers_AnyParameters", $matcher);
-	}
-
-	/**
-	 * Tests that Phake::anyParameters() really matches any invocation
-	 */
-
-	public function testAnyParametersMatchesEverything()
-	{
-		$mock = Phake::mock('PhakeTest_MockedClass');
-
-		$mock->fooWithLotsOfParameters(1, 2, 3);
-		$mock->fooWithLotsOfParameters(1, 3, 2);
-		$mock->fooWithLotsOfParameters(2, 1, 3);
-		$mock->fooWithLotsOfParameters(2, 3, 1);
-		$mock->fooWithLotsOfParameters(3, 1, 2);
-		$mock->fooWithLotsOfParameters(3, 2, 1);
-
-		Phake::verify($mock, Phake::times(6))->fooWithLotsOfParameters(Phake::anyParameters());
-	}
-	
-	/**
-	 * Tests that when stubs are defined, they're matched in reverse order.
-	 */
-	public function testMatchesInReverseOrder()
-	{
-		$mock = Phake::mock('PhakeTest_MockedClass');
-		
-		Phake::when($mock)->fooWithArgument($this->anything())->thenReturn(FALSE);
-		Phake::when($mock)->fooWithArgument('foo')->thenReturn(TRUE);
-		
-		$this->assertTrue($mock->fooWithArgument('foo'));
-	}
-
-	public function testFailedVerificationWithNoMockInteractions()
-	{
-		$mock = Phake::mock('PhakeTest_MockedClass');
-
-		$this->setExpectedException('Phake_Exception_VerificationException', 'Expected PhakeTest_MockedClass->foo() to be called exactly <1> times, actually called <0> times. In fact, there are no interactions with this mock.');
-		Phake::verify($mock)->foo();
-	}
-
-	public function testFailedVerificationWithNonmatchingMethodCalls()
-	{
-		$mock = Phake::mock('PhakeTest_MockedClass');
-
-		$mock->foo('test');
-
-		$this->setExpectedException('Phake_Exception_VerificationException', 'Expected PhakeTest_MockedClass->foo() to be called exactly <1> times, actually called <0> times.' . "\n"
-		. "Other Invocations:\n" .
-		  "  PhakeTest_MockedClass->foo(<string:test>)");
-
-		Phake::verify($mock)->foo();
-	}
-
-	public function testStubbingMagicCallMethod()
-	{
-		$mock = Phake::mock('PhakeTest_MagicClass');
-
-		Phake::when($mock)->magicCall()->thenReturn('magicCalled');
-
-		$this->assertEquals('magicCalled', $mock->magicCall());
-	}
-
-	public function testVerifyingMagicCallMethod()
-	{
-		$mock = Phake::mock('PhakeTest_MagicClass');
-
-		$mock->magicCall();
-
-		Phake::verify($mock)->magicCall();
-	}
-
-	public function testStubbingMagicMethodsAlsoResortsToCallIfNoStubsDefined()
-	{
-		$expected = '__call';
-		$mock = Phake::partialMock('PhakeTest_MagicClass');
-
-		Phake::when($mock)->magicCall()->thenReturn('magicCalled');
-
-		$this->assertEquals('magicCalled', $mock->magicCall());
-		$this->assertEquals($expected, $mock->unStubbedCall());
-	}
-	
-	public function testMockingSoapClient()
-	{
-		// This test requires that E_STRICT be on
-		// It will fail with it on, otherwise it wont' complain
-		$mock = Phake::mock('SoapClient');
-		
-		$this->addToAssertionCount(1);
-	}
-	
-	public function testDefaultClient()
-	{
-		$original_client = Phake::getClient();
-		
-		Phake::setClient(null);
-		
-		$this->assertInstanceOf('Phake_Client_Default', Phake::getClient());
-		
-		Phake::setClient($original_client);
-	}
-	
-	public function testSettingClient()
-	{
-		$original_client = Phake::getClient();
-		
-		$client = Phake::mock('Phake_Client_IClient');
-		Phake::setClient($client);
-		
-		$this->assertSame($client, Phake::getClient());
-		
-		Phake::setClient($original_client);
-	}
-	
-	public function testSettingDefaultClientByString()
-	{
-		$original_client = Phake::getClient();
-		
-		Phake::setClient(Phake::CLIENT_DEFAULT);
-		
-		$this->assertInstanceOf('Phake_Client_Default', Phake::getClient());
-		
-		Phake::setClient($original_client);
-	}
-	
-	public function testSettingPHPUnitClientByString()
-	{
-		$original_client = Phake::getClient();
-		
-		Phake::setClient(Phake::CLIENT_PHPUNIT);
-		
-		$this->assertInstanceOf('Phake_Client_PHPUnit', Phake::getClient());
-		
-		Phake::setClient($original_client);
-	}
-	
-	public function testVerifyNoFurtherInteractionPassesStrict()
-	{
-        Phake::setClient(Phake::CLIENT_PHPUNIT);
-		$mock = Phake::mock('stdClass');
-		
-		$assertionCount = self::getCount();
-		Phake::verifyNoFurtherInteraction($mock);
-		$newAssertionCount = self::getCount();
-		
-		$this->assertGreaterThan($assertionCount, $newAssertionCount);
-	}
-
-	public function testVerifyNoInteractionPassesStrict()
-	{
-        Phake::setClient(Phake::CLIENT_PHPUNIT);
-		$mock = Phake::mock('stdClass');
-
-		$assertionCount = self::getCount();
-		Phake::verifyNoInteraction($mock);
-		$newAssertionCount = self::getCount();
-
-		$this->assertGreaterThan($assertionCount, $newAssertionCount);
-	}
-
-	public function testMockingStaticClass()
-	{
-		$this->markTestIncomplete('Need to implement mocking for static methods. Currently, neither stubbing or verification works');
-		$mock = Phake::mock('PhakeTest_StaticClass');
-		
-		Phake::when($mock)->staticMethod()->thenReturn('bar');
-		
-		$this->assertEquals('bar', $mock->staticMethod());
-		Phake::verify($mock)->staticMethod();
-	}
-
-	public function testMockingAbstractClass()
-	{
-		$mock = Phake::partialMock('PhakeTest_AbstractClass');
-		$this->assertNull($mock->referenceDefault());
-	}
-
-	public function testStubbingMemcacheSetMethod()
-	{
-	    if (!extension_loaded('memcache'))
-	    {
-	        $this->markTestSkipped('memcache extension not loaded');
-	    }
-
-	    $memcache = Phake::mock('Memcache');
-
-	    Phake::when($memcache)->set('key', 'value')->thenReturn(TRUE);
-
-	    $this->assertTrue($memcache->set('key', 'value'));
-	}
-
-    public function testConstructorInterfaceCanBeMocked()
-    {
-        // Generated a fatal error before fixed
-        $this->assertInstanceOf('Phake_IMock', Phake::mock('PhakeTest_ConstructorInterface'));
-    }
-}
-
-?>
->>>>>>> 40dbd06f
+}