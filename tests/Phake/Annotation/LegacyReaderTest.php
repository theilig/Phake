--- conflicted
+++ resolved
@@ -46,6 +46,7 @@
 
 namespace Phake\Annotation;
 
+use PHPUnit\Framework\Attributes\DataProvider;
 use PHPUnit\Framework\TestCase;
 
 class LegacyReaderTest extends TestCase
@@ -109,12 +110,8 @@
     /**
      * @dataProvider getMockTypeDataProvider
      */
-<<<<<<< HEAD
+    #[DataProvider('getMockTypeDataProvider')]
     public function testGettingMockType(?string $expectedType, string $propertyName): void
-=======
-    #[\PHPUnit\Framework\Attributes\DataProvider('getMockTypeDataProvider')]
-    public function testGettingMockType(?string $expectedType, string $propertyName)
->>>>>>> 78e410ae
     {
         $this->assertSame($expectedType, $this->reader->getMockType(new \ReflectionProperty($this, $propertyName)));
     }
