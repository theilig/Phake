<?php
/*
 * Phake - Mocking Framework
 *
 * Copyright (c) 2010-2022, Mike Lively <mike.lively@sellingsource.com>
 * All rights reserved.
 *
 * Redistribution and use in source and binary forms, with or without
 * modification, are permitted provided that the following conditions
 * are met:
 *
 *  *  Redistributions of source code must retain the above copyright
 *     notice, this list of conditions and the following disclaimer.
 *
 *  *  Redistributions in binary form must reproduce the above copyright
 *     notice, this list of conditions and the following disclaimer in
 *     the documentation and/or other materials provided with the
 *     distribution.
 *
 *  *  Neither the name of Mike Lively nor the names of his
 *     contributors may be used to endorse or promote products derived
 *     from this software without specific prior written permission.
 *
 * THIS SOFTWARE IS PROVIDED BY THE COPYRIGHT HOLDERS AND CONTRIBUTORS
 * "AS IS" AND ANY EXPRESS OR IMPLIED WARRANTIES, INCLUDING, BUT NOT
 * LIMITED TO, THE IMPLIED WARRANTIES OF MERCHANTABILITY AND FITNESS
 * FOR A PARTICULAR PURPOSE ARE DISCLAIMED. IN NO EVENT SHALL THE
 * COPYRIGHT OWNER OR CONTRIBUTORS BE LIABLE FOR ANY DIRECT, INDIRECT,
 * INCIDENTAL, SPECIAL, EXEMPLARY, OR CONSEQUENTIAL DAMAGES (INCLUDING,
 * BUT NOT LIMITED TO, PROCUREMENT OF SUBSTITUTE GOODS OR SERVICES;
 * LOSS OF USE, DATA, OR PROFITS; OR BUSINESS INTERRUPTION) HOWEVER
 * CAUSED AND ON ANY THEORY OF LIABILITY, WHETHER IN CONTRACT, STRICT
 * LIABILITY, OR TORT (INCLUDING NEGLIGENCE OR OTHERWISE) ARISING IN
 * ANY WAY OUT OF THE USE OF THIS SOFTWARE, EVEN IF ADVISED OF THE
 * POSSIBILITY OF SUCH DAMAGE.
 *
 * @category   Testing
 * @package    Phake
 * @author     Mike Lively <m@digitalsandwich.com>
 * @copyright  2010 Mike Lively <m@digitalsandwich.com>
 * @license    http://www.opensource.org/licenses/bsd-license.php  BSD License
 * @link       http://www.digitalsandwich.com/
 */

declare(strict_types=1);

namespace Phake\Annotation;

use PhakeTest\AnotherNamespacedClass;
use PHPUnit\Framework\TestCase;

/**
 * @ann1 Test Annotation
 * @ann2
 */
class MockInitializerTest extends TestCase
{
    private MockInitializer $initializer;

    /**
     * @Mock stdClass
     */
    private $mock1;

    /**
     * @Mock
     * @var stdClass
     */
    private $mock2;

    /**
     * @Mock
     * @var \PhakeTest\NamespacedClass
     */
    private $shortNameMock1;

    /**
     * @Mock AnotherNamespacedClass
     */
    private $shortNameMock2;

    #[\Phake\Mock(\stdClass::class)]
    private $nativeMock;

    protected function setUp(): void
    {
        $this->initializer = new MockInitializer();
    }

    protected function tearDown(): void
    {
        $this->mock1          = $this->mock2 = null;
        $this->shortNameMock1 = $this->shortNameMock2 = null;
    }

    public function testInitialize(): void
    {
        $this->initializer->initialize($this);

        $this->assertInstanceOf(\stdClass::class, $this->mock1);
        $this->assertInstanceOf(\stdClass::class, $this->mock2);
        $this->assertInstanceOf(\Phake\IMock::class, $this->mock1);
        $this->assertInstanceOf(\Phake\IMock::class, $this->mock2);
    }

    /**
     * @depends testInitialize
     */
<<<<<<< HEAD
    public function testNamespaceAliasOnVar(): void
=======
    #[\PHPUnit\Framework\Attributes\Depends('testInitialize')]
    public function testNamespaceAliasOnVar()
>>>>>>> 78e410ae
    {
        $this->initializer->initialize($this);

        $this->assertInstanceOf(\Phake\IMock::class, $this->shortNameMock1);
    }

    /**
     * @depends testInitialize
     */
<<<<<<< HEAD
    public function testNamespaceAliasOnMock(): void
=======
    #[\PHPUnit\Framework\Attributes\Depends('testInitialize')]
    public function testNamespaceAliasOnMock()
>>>>>>> 78e410ae
    {
        $this->initializer->initialize($this);

        $this->assertInstanceOf(\Phake\IMock::class, $this->shortNameMock2);
    }

    public function testWithNativeReader(): void
    {
        $this->initializer = new MockInitializer(new NativeReader());
        $this->initializer->initialize($this);

        $this->assertInstanceOf(\stdClass::class, $this->nativeMock);
    }
}<|MERGE_RESOLUTION|>--- conflicted
+++ resolved
@@ -47,6 +47,7 @@
 namespace Phake\Annotation;
 
 use PhakeTest\AnotherNamespacedClass;
+use PHPUnit\Framework\Attributes\Depends;
 use PHPUnit\Framework\TestCase;
 
 /**
@@ -106,12 +107,8 @@
     /**
      * @depends testInitialize
      */
-<<<<<<< HEAD
+    #[Depends('testInitialize')]
     public function testNamespaceAliasOnVar(): void
-=======
-    #[\PHPUnit\Framework\Attributes\Depends('testInitialize')]
-    public function testNamespaceAliasOnVar()
->>>>>>> 78e410ae
     {
         $this->initializer->initialize($this);
 
@@ -121,12 +118,8 @@
     /**
      * @depends testInitialize
      */
-<<<<<<< HEAD
+    #[Depends('testInitialize')]
     public function testNamespaceAliasOnMock(): void
-=======
-    #[\PHPUnit\Framework\Attributes\Depends('testInitialize')]
-    public function testNamespaceAliasOnMock()
->>>>>>> 78e410ae
     {
         $this->initializer->initialize($this);
 
