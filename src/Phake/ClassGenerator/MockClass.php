<?php
/*
 * Phake - Mocking Framework
 *
 * Copyright (c) 2010-2012, Mike Lively <m@digitalsandwich.com>
 * All rights reserved.
 *
 * Redistribution and use in source and binary forms, with or without
 * modification, are permitted provided that the following conditions
 * are met:
 *
 *  *  Redistributions of source code must retain the above copyright
 *     notice, this list of conditions and the following disclaimer.
 *
 *  *  Redistributions in binary form must reproduce the above copyright
 *     notice, this list of conditions and the following disclaimer in
 *     the documentation and/or other materials provided with the
 *     distribution.
 *
 *  *  Neither the name of Mike Lively nor the names of his
 *     contributors may be used to endorse or promote products derived
 *     from this software without specific prior written permission.
 *
 * THIS SOFTWARE IS PROVIDED BY THE COPYRIGHT HOLDERS AND CONTRIBUTORS
 * "AS IS" AND ANY EXPRESS OR IMPLIED WARRANTIES, INCLUDING, BUT NOT
 * LIMITED TO, THE IMPLIED WARRANTIES OF MERCHANTABILITY AND FITNESS
 * FOR A PARTICULAR PURPOSE ARE DISCLAIMED. IN NO EVENT SHALL THE
 * COPYRIGHT OWNER OR CONTRIBUTORS BE LIABLE FOR ANY DIRECT, INDIRECT,
 * INCIDENTAL, SPECIAL, EXEMPLARY, OR CONSEQUENTIAL DAMAGES (INCLUDING,
 * BUT NOT LIMITED TO, PROCUREMENT OF SUBSTITUTE GOODS OR SERVICES;
 * LOSS OF USE, DATA, OR PROFITS; OR BUSINESS INTERRUPTION) HOWEVER
 * CAUSED AND ON ANY THEORY OF LIABILITY, WHETHER IN CONTRACT, STRICT
 * LIABILITY, OR TORT (INCLUDING NEGLIGENCE OR OTHERWISE) ARISING IN
 * ANY WAY OUT OF THE USE OF THIS SOFTWARE, EVEN IF ADVISED OF THE
 * POSSIBILITY OF SUCH DAMAGE.
 *
 * @category   Testing
 * @package    Phake
 * @author     Mike Lively <m@digitalsandwich.com>
 * @copyright  2010 Mike Lively <m@digitalsandwich.com>
 * @license    http://www.opensource.org/licenses/bsd-license.php  BSD License
 * @link       http://www.digitalsandwich.com/
 */

/**
 * Creates and executes the code necessary to create a mock class.
 *
 * @author Mike Lively <m@digitalsandwich.com>
 */
class Phake_ClassGenerator_MockClass
{
    /**
     * @var \Phake_ClassGenerator_ILoader
     */
    private $loader;

    private $reservedWords = array(
        'abstract',
        'and',
        'array',
        'as',
        'break',
        'case',
        'catch',
        'class',
        'clone',
        'const',
        'continue',
        'declare',
        'default',
        'do',
        'else',
        'elseif',
        'enddeclare',
        'endfor',
        'endforeach',
        'endif',
        'endswitch',
        'endwhile',
        'extends',
        'final',
        'for',
        'foreach',
        'function',
        'global',
        'goto',
        'if',
        'implements',
        'interface',
        'instanceof',
        'namespace',
        'new',
        'or',
        'private',
        'protected',
        'public',
        'static',
        'switch',
        'throw',
        'try',
        'use',
        'var',
        'while',
        'xor',
        'die',
        'echo',
        'empty',
        'exit',
        'eval',
        'include',
        'include_once',
        'isset',
        'list',
        'require',
        'require_once',
        'return',
        'print',
        'unset',
        '__halt_compiler'
    );

    /**
     * @param Phake_ClassGenerator_ILoader $loader
     */
    public function __construct(Phake_ClassGenerator_ILoader $loader = null)
    {
        if (empty($loader)) {
            $loader = new Phake_ClassGenerator_EvalLoader();
        }

        $this->loader = $loader;
    }

    /**
     * Generates a new class with the given class name
     *
     * @param string $newClassName - The name of the new class
     * @param string $mockedClassName - The name of the class being mocked
     * @param Phake_Mock_InfoRegistry $infoRegistry

     * @return NULL
     */
    public function generate($newClassName, $mockedClassName, Phake_Mock_InfoRegistry $infoRegistry)
    {
        $extends    = '';
        $implements = '';
        $interfaces = array();
        $constructor = '';

        $mockedClass = new ReflectionClass($mockedClassName);

        if (!$mockedClass->isInterface()) {
            $extends = "extends {$mockedClassName}";
            if ('PDO' == $mockedClassName
                || 'PDOStatement' == $mockedClassName
                || $mockedClass->isSubclassOf('PDO')
                || $mockedClass->isSubclassOf('PDOStatement')
            ) {
                $constructor = "public function __construct() {}";
            }
        } elseif ($mockedClassName != 'Phake_IMock') {
            $implements = ", $mockedClassName";

            if ($mockedClass->implementsInterface('Traversable') &&
                !$mockedClass->implementsInterface('Iterator') &&
                !$mockedClass->implementsInterface('IteratorAggregate')
            ) {
                if ($mockedClass->getName() == 'Traversable') {
                    $implements = ', Iterator';
                } else {
                    $implements = ', Iterator'.$implements;
                }
                $interfaces = array('Iterator');
            }
        }

        $classDef = "
class {$newClassName} {$extends}
	implements Phake_IMock {$implements}
{
    public \$__PHAKE_info;

    public static \$__PHAKE_staticInfo;

<<<<<<< HEAD
	const __PHAKE_name = '{$mockedClassName}';
=======
	public \$__PHAKE_defaultAnswer;

	public \$__PHAKE_isFrozen = FALSE;
	
	public \$__PHAKE_name;
	
	public \$__PHAKE_handlerChain;

	public \$__PHAKE_constructorArgs;
>>>>>>> 004b5bc1
	
	{$constructor}

	/**
	 * @return void
	 */
	public function __destruct() {}

<<<<<<< HEAD
	{$this->generateMockedMethods($mockedClass, $interfaces)}
=======
 	{$this->generateSafeConstructorOverride($mockedClass)}

	{$this->generateMockedMethods($mockedClass)}
>>>>>>> 004b5bc1
}
";

        $this->loader->loadClassByString($newClassName, $classDef);
        $newClassName::$__PHAKE_staticInfo = $this->createMockInfo($mockedClassName, new Phake_CallRecorder_Recorder(), new Phake_Stubber_StubMapper(), new Phake_Stubber_Answers_NoAnswer());
        $infoRegistry->addInfo($newClassName::$__PHAKE_staticInfo);
    }

    /**
     * Instantiates a new instance of the given mocked class.
     *
     * @param string                      $newClassName
     * @param Phake_CallRecorder_Recorder $recorder
     * @param Phake_Stubber_StubMapper    $mapper
     * @param Phake_Stubber_IAnswer       $defaultAnswer
     * @param array                       $constructorArgs
     *
     * @return Phake_IMock of type $newClassName
     */
    public function instantiate(
        $newClassName,
        Phake_CallRecorder_Recorder $recorder,
        Phake_Stubber_StubMapper $mapper,
        Phake_Stubber_IAnswer $defaultAnswer,
        array $constructorArgs = null
    ) {
        try {
            $mockObject = @unserialize(sprintf('O:%d:"%s":0:{}', strlen($newClassName), $newClassName));
            if ($mockObject === false) {
                $mockObject = @unserialize(sprintf('C:%d:"%s":0:{}', strlen($newClassName), $newClassName));
            }
            if (!$mockObject instanceof $newClassName) {
                throw new \Exception('Unserialization failure: ' . $newClassName);
            }
        } catch (\Exception $e) {
            $mockObject = new $newClassName();
        }

<<<<<<< HEAD
        $mockObject->__PHAKE_info = $this->createMockInfo($newClassName::__PHAKE_name, $recorder, $mapper, $defaultAnswer);
=======
	/**
	 * Instantiates a new instance of the given mocked class.
	 *
	 * @param string $newClassName
	 * @param Phake_CallRecorder_Recorder $recorder
	 * @param Phake_Stubber_StubMapper $mapper
	 * @param Phake_Stubber_IAnswer $defaultAnswer
	 * @param array $constructorArgs
	 * @return Phake_IMock of type $newClassName
	 */
	public function instantiate($newClassName, Phake_CallRecorder_Recorder $recorder, Phake_Stubber_StubMapper $mapper, Phake_Stubber_IAnswer $defaultAnswer, array $constructorArgs = null)
	{
		$reflClass = new ReflectionClass($newClassName);
		$constructor = $reflClass->getConstructor();

		if ($constructor == null || ($constructor->class == $newClassName && $constructor->getNumberOfParameters() == 0))
		{
			$mockObject = new $newClassName;
		}
		elseif (version_compare(PHP_VERSION, '5.4.0', '>=')) {
			try {
				$mockObject = $reflClass->newInstanceWithoutConstructor();
			} catch (ReflectionException $ignore) {
			}
		}

		if (empty($mockObject))
		{
			$mockObject = @unserialize(sprintf('O:%d:"%s":0:{}', strlen($newClassName), $newClassName));
			if ($mockObject == null)
			{
				$mockObject = unserialize(sprintf('C:%d:"%s":0:{}', strlen($newClassName), $newClassName));
			}
		}

        $mockObject->__PHAKE_callRecorder = $recorder;
        $mockObject->__PHAKE_stubMapper = $mapper;
        $mockObject->__PHAKE_defaultAnswer = $defaultAnswer;
        $mockObject->__PHAKE_isFrozen = false;
        $mockObject->__PHAKE_name = $mockObject->__PHAKE_getMockedClassName();
		$mockObject->__PHAKE_constructorArgs = $constructorArgs;

        $mockObject->__PHAKE_handlerChain = new Phake_ClassGenerator_InvocationHandler_Composite(array(
            new Phake_ClassGenerator_InvocationHandler_FrozenObjectCheck(new Phake_MockReader()),
            new Phake_ClassGenerator_InvocationHandler_CallRecorder(new Phake_MockReader()),
            new Phake_ClassGenerator_InvocationHandler_MagicCallRecorder(new Phake_MockReader()),
            new Phake_ClassGenerator_InvocationHandler_StubCaller(new Phake_MockReader()),
        ));

        $mockObject->__PHAKE_stubMapper->mapStubToMatcher(
            new Phake_Stubber_AnswerCollection(new Phake_Stubber_Answers_StaticAnswer('Mock for ' . $mockObject->__PHAKE_getMockedClassName())),
            new Phake_Matchers_MethodMatcher('__toString', array())
        );
>>>>>>> 004b5bc1

        $mockReflClass = new ReflectionClass($mockObject);
        if (null !== $constructorArgs && $mockReflClass->hasMethod('__construct')) {
            call_user_func_array(array($mockObject, '__construct'), $constructorArgs);
        }

        return $mockObject;
    }

    /**
     * Generate mock implementations of all public and protected methods in the mocked class.
     *
     * @param ReflectionClass   $mockedClass
     * @param ReflectionClass[] $mockedInterfaces
     *
     * @return string
     */
    protected function generateMockedMethods(ReflectionClass $mockedClass, array $mockedInterfaces = array())
    {
        $methodDefs = '';
        $filter     = ReflectionMethod::IS_ABSTRACT | ReflectionMethod::IS_PROTECTED | ReflectionMethod::IS_PUBLIC | ~ReflectionMethod::IS_FINAL;

        $implementedMethods = $this->reservedWords;
        foreach ($mockedClass->getMethods($filter) as $method) {
            if (!$method->isConstructor() && !$method->isDestructor() && !$method->isFinal()
                && !in_array($method->getName(), $implementedMethods)
            ) {
                $implementedMethods[] = $method->getName();
                $methodDefs .= $this->implementMethod($method, $method->isStatic()) . "\n";
            }
        }

        foreach ($mockedInterfaces as $interface) {
            $methodDefs .= $this->generateMockedMethods(new ReflectionClass($interface));
        }

        return $methodDefs;
    }

<<<<<<< HEAD
    /**
     * Creates the constructor implementation
     *
     * @param ReflectionClass $originalClass
     * @return string
     */
    protected function getConstructorChaining(ReflectionClass $originalClass)
    {
        return $originalClass->hasMethod('__construct') ? "
=======
	private function generateSafeConstructorOverride(ReflectionClass $mockedClass)
	{
		if (!$this->isConstructorDefinedInInterface($mockedClass))
		{
			$constructorDef = "
	public function __construct()
	{
	    {$this->getConstructorChaining($mockedClass)}
	}
";
			return $constructorDef;
		}
		else
		{
			return '';
		}
	}

	private function isConstructorDefinedInInterface(ReflectionClass $mockedClass)
	{
		$constructor = $mockedClass->getConstructor();

		if (empty($constructor) && $mockedClass->hasMethod('__construct'))
		{
			$constructor = $mockedClass->getMethod('__construct');
		}

		if (empty($constructor))
		{
			return false;
		}

		$reflectionClass = $constructor->getDeclaringClass();

		if ($reflectionClass->isInterface())
		{
			return true;
		}

		/* @var ReflectionClass $interface */
		foreach ($reflectionClass->getInterfaces() as $interface)
		{
			if ($interface->getConstructor() !== null)
			{
				return true;
			}
		}

		$parent = $reflectionClass->getParentClass();
		if (!empty($parent))
		{
			return $this->isConstructorDefinedInInterface($parent);
		}
		else
		{
			return false;
		}
	}

	/**
	 * Creates the constructor implementation
	 */
	protected function getConstructorChaining(ReflectionClass $originalClass)
	{
		return $originalClass->hasMethod('__construct') ? "
>>>>>>> 004b5bc1

		if (is_array(\$this->__PHAKE_constructorArgs))
		{
			call_user_func_array(array(\$this, 'parent::__construct'), \$this->__PHAKE_constructorArgs);
			\$this->__PHAKE_constructorArgs = null;
		}
		" : "";
    }

    /**
     * Creates the implementation of a single method
     *
     * @param ReflectionMethod $method
     *
     * @return string
     */
    protected function implementMethod(ReflectionMethod $method, $static = false)
    {
        $modifiers = implode(
            ' ',
            Reflection::getModifierNames($method->getModifiers() & ~ReflectionMethod::IS_ABSTRACT)
        );

        $reference = $method->returnsReference() ? '&' : '';

        if ($static)
        {
            $context = '__CLASS__';
        }
        else
        {
            $context = '$this';
        }

        $docComment = $method->getDocComment() ?: '';
        $methodDef = "
	{$docComment}
	{$modifiers} function {$reference}{$method->getName()}({$this->generateMethodParameters($method)})
	{
		\$__PHAKE_args = array();
		{$this->copyMethodParameters($method)}

        \$__PHAKE_info = Phake::getInfo({$context});
		if (\$__PHAKE_info === null) {
		    return null;
		}

		\$__PHAKE_funcArgs = func_get_args();
		\$__PHAKE_answer = \$__PHAKE_info->getHandlerChain()->invoke({$context}, '{$method->getName()}', \$__PHAKE_funcArgs, \$__PHAKE_args);

	    \$__PHAKE_callback = \$__PHAKE_answer->getAnswerCallback({$context}, '{$method->getName()}');
	    \$__PHAKE_result = call_user_func_array(\$__PHAKE_callback, \$__PHAKE_args);
	    \$__PHAKE_answer->processAnswer(\$__PHAKE_result);
	    return \$__PHAKE_result;
	}
";

        return $methodDef;
    }

    /**
     * Generates the code for all the parameters of a given method.
     *
     * @param ReflectionMethod $method
     *
     * @return string
     */
    protected function generateMethodParameters(ReflectionMethod $method)
    {
        $parameters = array();
        foreach ($method->getParameters() as $parameter) {
            $parameters[] = $this->implementParameter($parameter);
        }

        return implode(', ', $parameters);
    }

    /**
     * Generates the code for all the parameters of a given method.
     *
     * @param ReflectionMethod $method
     *
     * @return string
     */
    protected function copyMethodParameters(ReflectionMethod $method)
    {
        $copies = "\$funcGetArgs = func_get_args();\n\t\t\$__PHAKE_numArgs = count(\$funcGetArgs);\n\t\t";
        foreach ($method->getParameters() as $parameter) {
            $pos = $parameter->getPosition();
            $copies .= "if ({$pos} < \$__PHAKE_numArgs) \$__PHAKE_args[] =& \${$parameter->getName()};\n\t\t";
        }

        $copies .= "for (\$__PHAKE_i = " . count(
            $method->getParameters()
        ) . "; \$__PHAKE_i < \$__PHAKE_numArgs; \$__PHAKE_i++) \$__PHAKE_args[] = func_get_arg(\$__PHAKE_i);\n\t\t";

        return $copies;
    }

    /**
     * Generates the code for an individual method parameter.
     *
     * @param ReflectionParameter $parameter
     *
     * @return string
     */
    protected function implementParameter(ReflectionParameter $parameter)
    {
        $default = '';
        $type    = '';

        if ($parameter->isArray()) {
            $type = 'array ';
        } elseif (method_exists($parameter, 'isCallable') && $parameter->isCallable()) {
            $type = 'callable ';
        } elseif ($parameter->getClass() !== null) {
            $type = $parameter->getClass()->getName() . ' ';
        }

        if ($parameter->isDefaultValueAvailable()) {
            $default = ' = ' . var_export($parameter->getDefaultValue(), true);
        } elseif ($parameter->isOptional()) {
            $default = ' = null';
        }

        return $type . ($parameter->isPassedByReference() ? '&' : '') . '$' . $parameter->getName() . $default;
    }

    /**
     * @param $newClassName
     * @param Phake_CallRecorder_Recorder $recorder
     * @param Phake_Stubber_StubMapper $mapper
     * @param Phake_Stubber_IAnswer $defaultAnswer
     * @return Phake_Mock_Info
     */
    private function createMockInfo(
        $className,
        Phake_CallRecorder_Recorder $recorder,
        Phake_Stubber_StubMapper $mapper,
        Phake_Stubber_IAnswer $defaultAnswer
    ) {
        $info = new Phake_Mock_Info($className, $recorder, $mapper, $defaultAnswer);

        $info->setHandlerChain(
            new Phake_ClassGenerator_InvocationHandler_Composite(array(
                new Phake_ClassGenerator_InvocationHandler_FrozenObjectCheck($info),
                new Phake_ClassGenerator_InvocationHandler_CallRecorder($info->getCallRecorder()),
                new Phake_ClassGenerator_InvocationHandler_MagicCallRecorder($info->getCallRecorder()),
                new Phake_ClassGenerator_InvocationHandler_StubCaller($info->getStubMapper(), $info->getDefaultAnswer(
                )),
            ))
        );

        $info->getStubMapper()->mapStubToMatcher(
            new Phake_Stubber_AnswerCollection(new Phake_Stubber_Answers_StaticAnswer('Mock for ' . $info->getName())),
            new Phake_Matchers_MethodMatcher('__toString', null)
        );

        return $info;
    }
}<|MERGE_RESOLUTION|>--- conflicted
+++ resolved
@@ -151,13 +151,6 @@
 
         if (!$mockedClass->isInterface()) {
             $extends = "extends {$mockedClassName}";
-            if ('PDO' == $mockedClassName
-                || 'PDOStatement' == $mockedClassName
-                || $mockedClass->isSubclassOf('PDO')
-                || $mockedClass->isSubclassOf('PDOStatement')
-            ) {
-                $constructor = "public function __construct() {}";
-            }
         } elseif ($mockedClassName != 'Phake_IMock') {
             $implements = ", $mockedClassName";
 
@@ -182,20 +175,10 @@
 
     public static \$__PHAKE_staticInfo;
 
-<<<<<<< HEAD
 	const __PHAKE_name = '{$mockedClassName}';
-=======
-	public \$__PHAKE_defaultAnswer;
-
-	public \$__PHAKE_isFrozen = FALSE;
-	
-	public \$__PHAKE_name;
-	
-	public \$__PHAKE_handlerChain;
 
 	public \$__PHAKE_constructorArgs;
->>>>>>> 004b5bc1
-	
+
 	{$constructor}
 
 	/**
@@ -203,13 +186,9 @@
 	 */
 	public function __destruct() {}
 
-<<<<<<< HEAD
+ 	{$this->generateSafeConstructorOverride($mockedClass)}
+
 	{$this->generateMockedMethods($mockedClass, $interfaces)}
-=======
- 	{$this->generateSafeConstructorOverride($mockedClass)}
-
-	{$this->generateMockedMethods($mockedClass)}
->>>>>>> 004b5bc1
 }
 ";
 
@@ -236,6 +215,29 @@
         Phake_Stubber_IAnswer $defaultAnswer,
         array $constructorArgs = null
     ) {
+        $reflClass = new ReflectionClass($newClassName);
+        $constructor = $reflClass->getConstructor();
+
+        if ($constructor == null || ($constructor->class == $newClassName && $constructor->getNumberOfParameters() == 0))
+        {
+            $mockObject = new $newClassName;
+        }
+        elseif (version_compare(PHP_VERSION, '5.4.0', '>=')) {
+            try {
+                $mockObject = $reflClass->newInstanceWithoutConstructor();
+            } catch (ReflectionException $ignore) {
+            }
+        }
+
+        if (empty($mockObject))
+        {
+            $mockObject = @unserialize(sprintf('O:%d:"%s":0:{}', strlen($newClassName), $newClassName));
+            if ($mockObject == null)
+            {
+                $mockObject = unserialize(sprintf('C:%d:"%s":0:{}', strlen($newClassName), $newClassName));
+            }
+        }
+
         try {
             $mockObject = @unserialize(sprintf('O:%d:"%s":0:{}', strlen($newClassName), $newClassName));
             if ($mockObject === false) {
@@ -248,63 +250,8 @@
             $mockObject = new $newClassName();
         }
 
-<<<<<<< HEAD
         $mockObject->__PHAKE_info = $this->createMockInfo($newClassName::__PHAKE_name, $recorder, $mapper, $defaultAnswer);
-=======
-	/**
-	 * Instantiates a new instance of the given mocked class.
-	 *
-	 * @param string $newClassName
-	 * @param Phake_CallRecorder_Recorder $recorder
-	 * @param Phake_Stubber_StubMapper $mapper
-	 * @param Phake_Stubber_IAnswer $defaultAnswer
-	 * @param array $constructorArgs
-	 * @return Phake_IMock of type $newClassName
-	 */
-	public function instantiate($newClassName, Phake_CallRecorder_Recorder $recorder, Phake_Stubber_StubMapper $mapper, Phake_Stubber_IAnswer $defaultAnswer, array $constructorArgs = null)
-	{
-		$reflClass = new ReflectionClass($newClassName);
-		$constructor = $reflClass->getConstructor();
-
-		if ($constructor == null || ($constructor->class == $newClassName && $constructor->getNumberOfParameters() == 0))
-		{
-			$mockObject = new $newClassName;
-		}
-		elseif (version_compare(PHP_VERSION, '5.4.0', '>=')) {
-			try {
-				$mockObject = $reflClass->newInstanceWithoutConstructor();
-			} catch (ReflectionException $ignore) {
-			}
-		}
-
-		if (empty($mockObject))
-		{
-			$mockObject = @unserialize(sprintf('O:%d:"%s":0:{}', strlen($newClassName), $newClassName));
-			if ($mockObject == null)
-			{
-				$mockObject = unserialize(sprintf('C:%d:"%s":0:{}', strlen($newClassName), $newClassName));
-			}
-		}
-
-        $mockObject->__PHAKE_callRecorder = $recorder;
-        $mockObject->__PHAKE_stubMapper = $mapper;
-        $mockObject->__PHAKE_defaultAnswer = $defaultAnswer;
-        $mockObject->__PHAKE_isFrozen = false;
-        $mockObject->__PHAKE_name = $mockObject->__PHAKE_getMockedClassName();
-		$mockObject->__PHAKE_constructorArgs = $constructorArgs;
-
-        $mockObject->__PHAKE_handlerChain = new Phake_ClassGenerator_InvocationHandler_Composite(array(
-            new Phake_ClassGenerator_InvocationHandler_FrozenObjectCheck(new Phake_MockReader()),
-            new Phake_ClassGenerator_InvocationHandler_CallRecorder(new Phake_MockReader()),
-            new Phake_ClassGenerator_InvocationHandler_MagicCallRecorder(new Phake_MockReader()),
-            new Phake_ClassGenerator_InvocationHandler_StubCaller(new Phake_MockReader()),
-        ));
-
-        $mockObject->__PHAKE_stubMapper->mapStubToMatcher(
-            new Phake_Stubber_AnswerCollection(new Phake_Stubber_Answers_StaticAnswer('Mock for ' . $mockObject->__PHAKE_getMockedClassName())),
-            new Phake_Matchers_MethodMatcher('__toString', array())
-        );
->>>>>>> 004b5bc1
+        $mockObject->__PHAKE_constructorArgs = $constructorArgs;
 
         $mockReflClass = new ReflectionClass($mockObject);
         if (null !== $constructorArgs && $mockReflClass->hasMethod('__construct')) {
@@ -344,83 +291,76 @@
         return $methodDefs;
     }
 
-<<<<<<< HEAD
-    /**
-     * Creates the constructor implementation
-     *
-     * @param ReflectionClass $originalClass
-     * @return string
-     */
-    protected function getConstructorChaining(ReflectionClass $originalClass)
-    {
-        return $originalClass->hasMethod('__construct') ? "
-=======
-	private function generateSafeConstructorOverride(ReflectionClass $mockedClass)
-	{
-		if (!$this->isConstructorDefinedInInterface($mockedClass))
-		{
-			$constructorDef = "
+
+    private function isConstructorDefinedInInterface(ReflectionClass $mockedClass)
+    {
+        $constructor = $mockedClass->getConstructor();
+
+        if (empty($constructor) && $mockedClass->hasMethod('__construct'))
+        {
+            $constructor = $mockedClass->getMethod('__construct');
+        }
+
+        if (empty($constructor))
+        {
+            return false;
+        }
+
+        $reflectionClass = $constructor->getDeclaringClass();
+
+        if ($reflectionClass->isInterface())
+        {
+            return true;
+        }
+
+        /* @var ReflectionClass $interface */
+        foreach ($reflectionClass->getInterfaces() as $interface)
+        {
+            if ($interface->getConstructor() !== null)
+            {
+                return true;
+            }
+        }
+
+        $parent = $reflectionClass->getParentClass();
+        if (!empty($parent))
+        {
+            return $this->isConstructorDefinedInInterface($parent);
+        }
+        else
+        {
+            return false;
+        }
+    }
+
+    private function generateSafeConstructorOverride(ReflectionClass $mockedClass)
+    {
+        if (!$this->isConstructorDefinedInInterface($mockedClass))
+        {
+            $constructorDef = "
 	public function __construct()
 	{
 	    {$this->getConstructorChaining($mockedClass)}
 	}
 ";
-			return $constructorDef;
-		}
-		else
-		{
-			return '';
-		}
-	}
-
-	private function isConstructorDefinedInInterface(ReflectionClass $mockedClass)
-	{
-		$constructor = $mockedClass->getConstructor();
-
-		if (empty($constructor) && $mockedClass->hasMethod('__construct'))
-		{
-			$constructor = $mockedClass->getMethod('__construct');
-		}
-
-		if (empty($constructor))
-		{
-			return false;
-		}
-
-		$reflectionClass = $constructor->getDeclaringClass();
-
-		if ($reflectionClass->isInterface())
-		{
-			return true;
-		}
-
-		/* @var ReflectionClass $interface */
-		foreach ($reflectionClass->getInterfaces() as $interface)
-		{
-			if ($interface->getConstructor() !== null)
-			{
-				return true;
-			}
-		}
-
-		$parent = $reflectionClass->getParentClass();
-		if (!empty($parent))
-		{
-			return $this->isConstructorDefinedInInterface($parent);
-		}
-		else
-		{
-			return false;
-		}
-	}
-
-	/**
-	 * Creates the constructor implementation
-	 */
-	protected function getConstructorChaining(ReflectionClass $originalClass)
-	{
-		return $originalClass->hasMethod('__construct') ? "
->>>>>>> 004b5bc1
+            return $constructorDef;
+        }
+        else
+        {
+            return '';
+        }
+    }
+
+
+    /**
+     * Creates the constructor implementation
+     *
+     * @param ReflectionClass $originalClass
+     * @return string
+     */
+    protected function getConstructorChaining(ReflectionClass $originalClass)
+    {
+        return $originalClass->hasMethod('__construct') ? "
 
 		if (is_array(\$this->__PHAKE_constructorArgs))
 		{
