--- conflicted
+++ resolved
@@ -466,25 +466,9 @@
     {
         if (!isset(self::$client)) {
             if (class_exists(\PHPUnit\Framework\TestCase::class)) {
-<<<<<<< HEAD
                 self::setClient(self::CLIENT_PHPUNIT);
             } else {
                 self::setClient(self::CLIENT_DEFAULT);
-=======
-                if (version_compare(\PHPUnit\Runner\Version::id(), '11.0.0') >= 0) {
-                    return self::$client = new \Phake\Client\PHPUnit11();
-                } elseif (version_compare(\PHPUnit\Runner\Version::id(), '10.0.0') >= 0) {
-                    return self::$client = new \Phake\Client\PHPUnit10();
-                } elseif (version_compare(\PHPUnit\Runner\Version::id(), '9.0.0') >= 0) {
-                    return self::$client = new \Phake\Client\PHPUnit9();
-                } elseif (version_compare(\PHPUnit\Runner\Version::id(), '8.0.0') >= 0) {
-                    return self::$client = new \Phake\Client\PHPUnit8();
-                } elseif (version_compare(\PHPUnit\Runner\Version::id(), '7.0.0') >= 0) {
-                    return self::$client = new \Phake\Client\PHPUnit7();
-                } elseif (version_compare(\PHPUnit\Runner\Version::id(), '6.0.0') >= 0) {
-                    return self::$client = new \Phake\Client\PHPUnit6();
-                }
->>>>>>> 78e410ae
             }
         }
 
@@ -505,11 +489,14 @@
         } elseif (self::CLIENT_PHPUNIT9 == $client) {
             self::$client = new Phake\Client\PHPUnit9();
         } elseif (self::CLIENT_PHPUNIT10 == $client) {
-<<<<<<< HEAD
             self::$client = new Phake\Client\PHPUnit10();
+        } elseif (self::CLIENT_PHPUNIT11 == $client) {
+            self::$client = new Phake\Client\PHPUnit11();
         } elseif (self::CLIENT_PHPUNIT == $client) {
             if (class_exists(\PHPUnit\Framework\TestCase::class)) {
-                if (version_compare(\PHPUnit\Runner\Version::id(), '10.0.0') >= 0) {
+                if (version_compare(\PHPUnit\Runner\Version::id(), '11.0.0') >= 0) {
+                    self::$client = new Phake\Client\PHPUnit11();
+                } elseif (version_compare(\PHPUnit\Runner\Version::id(), '10.0.0') >= 0) {
                     self::$client = new Phake\Client\PHPUnit10();
                 } elseif (version_compare(\PHPUnit\Runner\Version::id(), '9.0.0') >= 0) {
                     self::$client = new Phake\Client\PHPUnit9();
@@ -519,11 +506,6 @@
             } else {
                 throw new \InvalidArgumentException('PHPUnit is not installed');
             }
-=======
-            self::$client = new \Phake\Client\PHPUnit10();
-        } elseif (self::CLIENT_PHPUNIT11 == $client) {
-            self::$client = new \Phake\Client\PHPUnit11();
->>>>>>> 78e410ae
         } else {
             self::$client = new Phake\Client\DefaultClient();
         }
